# -*- coding: utf-8 -*-
#
# GT4Py - GridTools4Py - GridTools for Python
#
# Copyright (c) 2014-2021, ETH Zurich
# All rights reserved.
#
# This file is part the GT4Py project and the GridTools framework.
# GT4Py is free software: you can redistribute it and/or modify it under
# the terms of the GNU General Public License as published by the
# Free Software Foundation, either version 3 of the License, or any later
# version. See the LICENSE.txt file at the top-level directory of this
# distribution for a copy of the license or check <https://www.gnu.org/licenses/>.
#
# SPDX-License-Identifier: GPL-3.0-or-later

from typing import TYPE_CHECKING, Any, Dict, Optional, Tuple, Type

<<<<<<< HEAD
import gtc.dace_to_oir as dace_to_oir
=======
import gtc.utils as gtc_utils
>>>>>>> e477807e
from eve import codegen
from eve.codegen import MakoTemplate as as_mako
from gt4py import backend as gt_backend
from gt4py import gt_src_manager
from gt4py.backend import BaseGTBackend, CLIBackendMixin
from gt4py.backend.gt_backends import (
    GTCUDAPyModuleGenerator,
    cuda_is_compatible_layout,
    cuda_is_compatible_type,
    cuda_layout,
    gtcpu_is_compatible_type,
    make_mc_layout_map,
    make_x86_layout_map,
    mc_is_compatible_layout,
    x86_is_compatible_layout,
)
from gt4py.backend.gtc_backend.defir_to_gtir import DefIRToGTIR
from gtc import gtir_to_oir
from gtc.common import DataType
from gtc.gtcpp import gtcpp, gtcpp_codegen, oir_to_gtcpp
from gtc.oir_to_dace import OirSDFGBuilder
from gtc.passes.gtir_dtype_resolver import resolve_dtype
from gtc.passes.gtir_prune_unused_parameters import prune_unused_parameters
from gtc.passes.gtir_upcaster import upcast
from gtc.passes.oir_optimizations.horizontal_execution_merging import GreedyMerging
from gtc.passes.oir_optimizations.temporaries import TemporariesToScalars


if TYPE_CHECKING:
    from gt4py.stencil_object import StencilObject

from gt4py.ir import StencilDefinition


class GTCGTExtGenerator:
    def __init__(self, class_name, module_name, gt_backend_t, options):
        self.class_name = class_name
        self.module_name = module_name
        self.gt_backend_t = gt_backend_t
        self.options = options

    def __call__(self, definition_ir: StencilDefinition) -> Dict[str, Dict[str, str]]:
        gtir = DefIRToGTIR.apply(definition_ir)
        gtir_without_unused_params = prune_unused_parameters(gtir)
        dtype_deduced = resolve_dtype(gtir_without_unused_params)
        upcasted = upcast(dtype_deduced)
        oir = gtir_to_oir.GTIRToOIR().visit(upcasted)
        sdfg = OirSDFGBuilder.build(oir.name, oir)
        oir = dace_to_oir.convert(sdfg)
        oir = self._optimize_oir(oir)

        gtcpp = oir_to_gtcpp.OIRToGTCpp().visit(oir)
        implementation = gtcpp_codegen.GTCppCodegen.apply(gtcpp, gt_backend_t=self.gt_backend_t)
        bindings = GTCppBindingsCodegen.apply(
            gtcpp, module_name=self.module_name, gt_backend_t=self.gt_backend_t
        )
        bindings_ext = ".cu" if self.gt_backend_t == "gpu" else ".cpp"
        return {
            "computation": {"computation.hpp": implementation},
            "bindings": {"bindings" + bindings_ext: bindings},
        }

    def _optimize_oir(self, oir):
        oir = GreedyMerging().visit(oir)
        oir = TemporariesToScalars().visit(oir)
        return gtir_to_oir.oir_iteration_space_computation(oir)


class GTCppBindingsCodegen(codegen.TemplatedGenerator):
    def __init__(self):
        self._unique_index: int = 0

    def unique_index(self) -> int:
        self._unique_index += 1
        return self._unique_index

    def visit_DataType(self, dtype: DataType, **kwargs):
        if dtype == DataType.INT64:
            return "long long"
        elif dtype == DataType.FLOAT64:
            return "double"
        elif dtype == DataType.FLOAT32:
            return "float"
        elif dtype == DataType.BOOL:
            return "bool"
        else:
            raise AssertionError(f"Invalid DataType value: {dtype}")

    def visit_FieldDecl(self, node: gtcpp.FieldDecl, **kwargs):
        assert "gt_backend_t" in kwargs
        if "external_arg" in kwargs:
            if kwargs["external_arg"]:
                return "py::buffer {name}, std::array<gt::uint_t,{ndim}> {name}_origin".format(
                    name=node.name,
                    ndim=node.dimensions.count(True),
                )
            else:
                num_dims = node.dimensions.count(True)
                sid_def = """gt::as_{sid_type}<{dtype}, {num_dims},
                    std::integral_constant<int, {unique_index}>>({name})""".format(
                    sid_type="cuda_sid" if kwargs["gt_backend_t"] == "gpu" else "sid",
                    name=node.name,
                    dtype=self.visit(node.dtype),
                    unique_index=self.unique_index(),
                    num_dims=num_dims,
                )
                if num_dims != 3:
                    gt_dims = [
                        f"gt::stencil::dim::{dim}"
                        for dim in gtc_utils.dimension_flags_to_names(node.dimensions)
                    ]
                    sid_def = "gt::sid::rename_numbered_dimensions<{gt_dims}>({sid_def})".format(
                        gt_dims=", ".join(gt_dims), sid_def=sid_def
                    )
                return "gt::sid::shift_sid_origin({sid_def}, {name}_origin)".format(
                    sid_def=sid_def,
                    name=node.name,
                )

    def visit_GlobalParamDecl(self, node: gtcpp.GlobalParamDecl, **kwargs):
        if "external_arg" in kwargs:
            if kwargs["external_arg"]:
                return "{dtype} {name}".format(name=node.name, dtype=self.visit(node.dtype))
            else:
                return "gridtools::stencil::make_global_parameter({name})".format(name=node.name)

    def visit_Program(self, node: gtcpp.Program, **kwargs):
        assert "module_name" in kwargs
        entry_params = self.visit(node.parameters, external_arg=True, **kwargs)
        sid_params = self.visit(node.parameters, external_arg=False, **kwargs)
        return self.generic_visit(
            node,
            entry_params=entry_params,
            sid_params=sid_params,
            **kwargs,
        )

    Program = as_mako(
        """
        #include <chrono>
        #include <pybind11/pybind11.h>
        #include <pybind11/stl.h>
        #include <gridtools/storage/adapter/python_sid_adapter.hpp>
        #include <gridtools/stencil/global_parameter.hpp>
        #include <gridtools/sid/sid_shift_origin.hpp>
        #include <gridtools/sid/rename_dimensions.hpp>
        #include "computation.hpp"
        namespace gt = gridtools;
        namespace py = ::pybind11;
        %if len(entry_params) > 0:
        PYBIND11_MODULE(${module_name}, m) {
            m.def("run_computation", [](std::array<gt::uint_t, 3> domain,
            ${','.join(entry_params)},
            py::object exec_info){
                if (!exec_info.is(py::none()))
                {
                    auto exec_info_dict = exec_info.cast<py::dict>();
                    exec_info_dict["run_cpp_start_time"] = static_cast<double>(
                        std::chrono::duration_cast<std::chrono::nanoseconds>(
                            std::chrono::high_resolution_clock::now().time_since_epoch()).count())/1e9;
                }

                ${name}(domain)(${','.join(sid_params)});

                if (!exec_info.is(py::none()))
                {
                    auto exec_info_dict = exec_info.cast<py::dict>();
                    exec_info_dict["run_cpp_end_time"] = static_cast<double>(
                        std::chrono::duration_cast<std::chrono::nanoseconds>(
                            std::chrono::high_resolution_clock::now().time_since_epoch()).count()/1e9);
                }

            }, "Runs the given computation");}
        %endif
        """
    )

    @classmethod
    def apply(cls, root, *, module_name="stencil", **kwargs) -> str:
        generated_code = cls().visit(root, module_name=module_name, **kwargs)
        formatted_code = codegen.format_source("cpp", generated_code, style="LLVM")
        return formatted_code


class GTCGTBaseBackend(BaseGTBackend, CLIBackendMixin):
    options = BaseGTBackend.GT_BACKEND_OPTS
    PYEXT_GENERATOR_CLASS = GTCGTExtGenerator  # type: ignore

    def _generate_extension(self, uses_cuda: bool) -> Tuple[str, str]:
        return self.make_extension(gt_version=2, ir=self.builder.definition_ir, uses_cuda=uses_cuda)

    def generate(self) -> Type["StencilObject"]:
        self.check_options(self.builder.options)

        # Generate the Python binary extension (checking if GridTools sources are installed)
        if not gt_src_manager.has_gt_sources(2) and not gt_src_manager.install_gt_sources(2):
            raise RuntimeError("Missing GridTools sources.")

        pyext_module_name: Optional[str]
        pyext_file_path: Optional[str]

        # TODO(havogt) add bypass if computation has no effect
        pyext_module_name, pyext_file_path = self.generate_extension()

        # Generate and return the Python wrapper class
        return self.make_module(
            pyext_module_name=pyext_module_name,
            pyext_file_path=pyext_file_path,
        )


@gt_backend.register
class GTCGTCpuIfirstBackend(GTCGTBaseBackend):
    """GridTools python backend using gtc."""

    name = "gtc:gt:cpu_ifirst"
    GT_BACKEND_T = "cpu_ifirst"
    languages = {"computation": "c++", "bindings": ["python"]}
    storage_info = {
        "alignment": 8,
        "device": "cpu",
        "layout_map": make_mc_layout_map,
        "is_compatible_layout": mc_is_compatible_layout,
        "is_compatible_type": gtcpu_is_compatible_type,
    }

    def generate_extension(self, **kwargs: Any) -> Tuple[str, str]:
        return super()._generate_extension(uses_cuda=False)


@gt_backend.register
class GTCGTCpuKfirstBackend(GTCGTBaseBackend):
    """GridTools python backend using gtc."""

    name = "gtc:gt:cpu_kfirst"
    GT_BACKEND_T = "cpu_kfirst"
    languages = {"computation": "c++", "bindings": ["python"]}
    storage_info = {
        "alignment": 1,
        "device": "cpu",
        "layout_map": make_x86_layout_map,
        "is_compatible_layout": x86_is_compatible_layout,
        "is_compatible_type": gtcpu_is_compatible_type,
    }

    def generate_extension(self, **kwargs: Any) -> Tuple[str, str]:
        return super()._generate_extension(uses_cuda=False)


@gt_backend.register
class GTCGTGpuBackend(GTCGTBaseBackend):
    """GridTools python backend using gtc."""

    MODULE_GENERATOR_CLASS = GTCUDAPyModuleGenerator
    name = "gtc:gt:gpu"
    GT_BACKEND_T = "gpu"
    languages = {"computation": "cuda", "bindings": ["python"]}
    storage_info = {
        "alignment": 32,
        "device": "gpu",
        "layout_map": cuda_layout,
        "is_compatible_layout": cuda_is_compatible_layout,
        "is_compatible_type": cuda_is_compatible_type,
    }

    def generate_extension(self, **kwargs: Any) -> Tuple[str, str]:
        return super()._generate_extension(uses_cuda=True)<|MERGE_RESOLUTION|>--- conflicted
+++ resolved
@@ -16,11 +16,8 @@
 
 from typing import TYPE_CHECKING, Any, Dict, Optional, Tuple, Type
 
-<<<<<<< HEAD
 import gtc.dace_to_oir as dace_to_oir
-=======
 import gtc.utils as gtc_utils
->>>>>>> e477807e
 from eve import codegen
 from eve.codegen import MakoTemplate as as_mako
 from gt4py import backend as gt_backend
