# -*- coding: utf-8 -*-
#
# GT4Py - GridTools4Py - GridTools for Python
#
# Copyright (c) 2014-2021, ETH Zurich
# All rights reserved.
#
# This file is part the GT4Py project and the GridTools framework.
# GT4Py is free software: you can redistribute it and/or modify it under
# the terms of the GNU General Public License as published by the
# Free Software Foundation, either version 3 of the License, or any later
# version. See the LICENSE.txt file at the top-level directory of this
# distribution for a copy of the license or check <https://www.gnu.org/licenses/>.
#
# SPDX-License-Identifier: GPL-3.0-or-later

from typing import TYPE_CHECKING, Any, Dict, Optional, Tuple, Type

import gtc.dace_to_oir as dace_to_oir
import gtc.utils as gtc_utils
from eve import codegen
from eve.codegen import MakoTemplate as as_mako
from gt4py import backend as gt_backend
from gt4py import gt_src_manager
from gt4py.backend import BaseGTBackend, CLIBackendMixin
from gt4py.backend.gt_backends import (
    GTCUDAPyModuleGenerator,
    cuda_is_compatible_layout,
    cuda_is_compatible_type,
    gtcpu_is_compatible_type,
    make_cuda_layout_map,
    make_mc_layout_map,
    make_x86_layout_map,
    mc_is_compatible_layout,
    x86_is_compatible_layout,
)
from gt4py.backend.gtc_backend.defir_to_gtir import DefIRToGTIR
from gtc import gtir_to_oir
from gtc.common import DataType
from gtc.gtcpp import gtcpp, gtcpp_codegen, oir_to_gtcpp
<<<<<<< HEAD
from gtc.oir_to_dace import OirSDFGBuilder
from gtc.passes.gtir_dtype_resolver import resolve_dtype
from gtc.passes.gtir_prune_unused_parameters import prune_unused_parameters
from gtc.passes.gtir_upcaster import upcast
=======
from gtc.passes.gtir_pipeline import GtirPipeline
>>>>>>> a14109a1
from gtc.passes.oir_optimizations.caches import (
    IJCacheDetection,
    KCacheDetection,
    PruneKCacheFills,
    PruneKCacheFlushes,
)
from gtc.passes.oir_optimizations.horizontal_execution_merging import GreedyMerging, OnTheFlyMerging
from gtc.passes.oir_optimizations.pruning import NoFieldAccessPruning
from gtc.passes.oir_optimizations.temporaries import (
    LocalTemporariesToScalars,
    WriteBeforeReadTemporariesToScalars,
)
from gtc.passes.oir_optimizations.vertical_loop_merging import AdjacentLoopMerging


if TYPE_CHECKING:
    from gt4py.stencil_object import StencilObject


class GTCGTExtGenerator:
    def __init__(self, class_name, module_name, gt_backend_t, options):
        self.class_name = class_name
        self.module_name = module_name
        self.gt_backend_t = gt_backend_t
        self.options = options

    def __call__(self, definition_ir) -> Dict[str, Dict[str, str]]:
<<<<<<< HEAD
        gtir = DefIRToGTIR.apply(definition_ir)
        gtir_without_unused_params = prune_unused_parameters(gtir)
        dtype_deduced = resolve_dtype(gtir_without_unused_params)
        upcasted = upcast(dtype_deduced)
        oir = gtir_to_oir.GTIRToOIR().visit(upcasted)
        sdfg = OirSDFGBuilder.build(oir.name, oir)
        oir = dace_to_oir.convert(sdfg)
=======
        gtir = GtirPipeline(DefIRToGTIR.apply(definition_ir)).full()
        oir = gtir_to_oir.GTIRToOIR().visit(gtir)
>>>>>>> a14109a1
        oir = self._optimize_oir(oir)
        gtcpp = oir_to_gtcpp.OIRToGTCpp().visit(oir)
        implementation = gtcpp_codegen.GTCppCodegen.apply(gtcpp, gt_backend_t=self.gt_backend_t)
        bindings = GTCppBindingsCodegen.apply(
            gtcpp, module_name=self.module_name, gt_backend_t=self.gt_backend_t
        )
        bindings_ext = ".cu" if self.gt_backend_t == "gpu" else ".cpp"
        return {
            "computation": {"computation.hpp": implementation},
            "bindings": {"bindings" + bindings_ext: bindings},
        }

    def _optimize_oir(self, oir):
        oir = GreedyMerging().visit(oir)
        oir = AdjacentLoopMerging().visit(oir)
        oir = LocalTemporariesToScalars().visit(oir)
        oir = WriteBeforeReadTemporariesToScalars().visit(oir)
        oir = OnTheFlyMerging().visit(oir)
        oir = NoFieldAccessPruning().visit(oir)
        oir = IJCacheDetection().visit(oir)
        oir = KCacheDetection().visit(oir)
        oir = PruneKCacheFills().visit(oir)
        oir = PruneKCacheFlushes().visit(oir)
        return oir


class GTCppBindingsCodegen(codegen.TemplatedGenerator):
    def __init__(self):
        self._unique_index: int = 0

    def unique_index(self) -> int:
        self._unique_index += 1
        return self._unique_index

    def visit_DataType(self, dtype: DataType, **kwargs):
        if dtype == DataType.INT64:
            return "long long"
        elif dtype == DataType.FLOAT64:
            return "double"
        elif dtype == DataType.FLOAT32:
            return "float"
        elif dtype == DataType.BOOL:
            return "bool"
        else:
            raise AssertionError(f"Invalid DataType value: {dtype}")

    def visit_FieldDecl(self, node: gtcpp.FieldDecl, **kwargs):
        assert "gt_backend_t" in kwargs
        if "external_arg" in kwargs:
            if kwargs["external_arg"]:
                return "py::buffer {name}, std::array<gt::uint_t,{ndim}> {name}_origin".format(
                    name=node.name,
                    ndim=node.dimensions.count(True),
                )
            else:
                num_dims = node.dimensions.count(True)
                sid_def = """gt::as_{sid_type}<{dtype}, {num_dims},
                    std::integral_constant<int, {unique_index}>>({name})""".format(
                    sid_type="cuda_sid" if kwargs["gt_backend_t"] == "gpu" else "sid",
                    name=node.name,
                    dtype=self.visit(node.dtype),
                    unique_index=self.unique_index(),
                    num_dims=num_dims,
                )
                if num_dims != 3:
                    gt_dims = [
                        f"gt::stencil::dim::{dim}"
                        for dim in gtc_utils.dimension_flags_to_names(node.dimensions)
                    ]
                    sid_def = "gt::sid::rename_numbered_dimensions<{gt_dims}>({sid_def})".format(
                        gt_dims=", ".join(gt_dims), sid_def=sid_def
                    )
                return "gt::sid::shift_sid_origin({sid_def}, {name}_origin)".format(
                    sid_def=sid_def,
                    name=node.name,
                )

    def visit_GlobalParamDecl(self, node: gtcpp.GlobalParamDecl, **kwargs):
        if "external_arg" in kwargs:
            if kwargs["external_arg"]:
                return "{dtype} {name}".format(name=node.name, dtype=self.visit(node.dtype))
            else:
                return "gridtools::stencil::make_global_parameter({name})".format(name=node.name)

    def visit_Program(self, node: gtcpp.Program, **kwargs):
        assert "module_name" in kwargs
        entry_params = self.visit(node.parameters, external_arg=True, **kwargs)
        sid_params = self.visit(node.parameters, external_arg=False, **kwargs)
        return self.generic_visit(
            node,
            entry_params=entry_params,
            sid_params=sid_params,
            **kwargs,
        )

    Program = as_mako(
        """
        #include <chrono>
        #include <pybind11/pybind11.h>
        #include <pybind11/stl.h>
        #include <gridtools/storage/adapter/python_sid_adapter.hpp>
        #include <gridtools/stencil/global_parameter.hpp>
        #include <gridtools/sid/sid_shift_origin.hpp>
        #include <gridtools/sid/rename_dimensions.hpp>
        #include "computation.hpp"
        namespace gt = gridtools;
        namespace py = ::pybind11;
        PYBIND11_MODULE(${module_name}, m) {
            m.def("run_computation", [](
            ${','.join(["std::array<gt::uint_t, 3> domain", *entry_params, 'py::object exec_info'])}
            ){
                if (!exec_info.is(py::none()))
                {
                    auto exec_info_dict = exec_info.cast<py::dict>();
                    exec_info_dict["run_cpp_start_time"] = static_cast<double>(
                        std::chrono::duration_cast<std::chrono::nanoseconds>(
                            std::chrono::high_resolution_clock::now().time_since_epoch()).count())/1e9;
                }

                ${name}(domain)(${','.join(sid_params)});

                if (!exec_info.is(py::none()))
                {
                    auto exec_info_dict = exec_info.cast<py::dict>();
                    exec_info_dict["run_cpp_end_time"] = static_cast<double>(
                        std::chrono::duration_cast<std::chrono::nanoseconds>(
                            std::chrono::high_resolution_clock::now().time_since_epoch()).count()/1e9);
                }

            }, "Runs the given computation");}
        """
    )

    @classmethod
    def apply(cls, root, *, module_name="stencil", **kwargs) -> str:
        generated_code = cls().visit(root, module_name=module_name, **kwargs)
        formatted_code = codegen.format_source("cpp", generated_code, style="LLVM")
        return formatted_code


class GTCGTBaseBackend(BaseGTBackend, CLIBackendMixin):
    options = BaseGTBackend.GT_BACKEND_OPTS
    PYEXT_GENERATOR_CLASS = GTCGTExtGenerator  # type: ignore
    USE_LEGACY_TOOLCHAIN = False

    def _generate_extension(self, uses_cuda: bool) -> Tuple[str, str]:
        return self.make_extension(gt_version=2, ir=self.builder.definition_ir, uses_cuda=uses_cuda)

    def generate(self) -> Type["StencilObject"]:
        self.check_options(self.builder.options)

        # Generate the Python binary extension (checking if GridTools sources are installed)
        if not gt_src_manager.has_gt_sources(2) and not gt_src_manager.install_gt_sources(2):
            raise RuntimeError("Missing GridTools sources.")

        pyext_module_name: Optional[str]
        pyext_file_path: Optional[str]

        # TODO(havogt) add bypass if computation has no effect
        pyext_module_name, pyext_file_path = self.generate_extension()

        # Generate and return the Python wrapper class
        return self.make_module(
            pyext_module_name=pyext_module_name,
            pyext_file_path=pyext_file_path,
        )


@gt_backend.register
class GTCGTCpuIfirstBackend(GTCGTBaseBackend):
    """GridTools python backend using gtc."""

    name = "gtc:gt:cpu_ifirst"
    GT_BACKEND_T = "cpu_ifirst"
    languages = {"computation": "c++", "bindings": ["python"]}
    storage_info = {
        "alignment": 8,
        "device": "cpu",
        "layout_map": make_mc_layout_map,
        "is_compatible_layout": mc_is_compatible_layout,
        "is_compatible_type": gtcpu_is_compatible_type,
    }

    def generate_extension(self, **kwargs: Any) -> Tuple[str, str]:
        return super()._generate_extension(uses_cuda=False)


@gt_backend.register
class GTCGTCpuKfirstBackend(GTCGTBaseBackend):
    """GridTools python backend using gtc."""

    name = "gtc:gt:cpu_kfirst"
    GT_BACKEND_T = "cpu_kfirst"
    languages = {"computation": "c++", "bindings": ["python"]}
    storage_info = {
        "alignment": 1,
        "device": "cpu",
        "layout_map": make_x86_layout_map,
        "is_compatible_layout": x86_is_compatible_layout,
        "is_compatible_type": gtcpu_is_compatible_type,
    }

    def generate_extension(self, **kwargs: Any) -> Tuple[str, str]:
        return super()._generate_extension(uses_cuda=False)


@gt_backend.register
class GTCGTGpuBackend(GTCGTBaseBackend):
    """GridTools python backend using gtc."""

    MODULE_GENERATOR_CLASS = GTCUDAPyModuleGenerator
    name = "gtc:gt:gpu"
    GT_BACKEND_T = "gpu"
    languages = {"computation": "cuda", "bindings": ["python"]}
    storage_info = {
        "alignment": 32,
        "device": "gpu",
        "layout_map": make_cuda_layout_map,
        "is_compatible_layout": cuda_is_compatible_layout,
        "is_compatible_type": cuda_is_compatible_type,
    }

    def generate_extension(self, **kwargs: Any) -> Tuple[str, str]:
        return super()._generate_extension(uses_cuda=True)<|MERGE_RESOLUTION|>--- conflicted
+++ resolved
@@ -38,14 +38,8 @@
 from gtc import gtir_to_oir
 from gtc.common import DataType
 from gtc.gtcpp import gtcpp, gtcpp_codegen, oir_to_gtcpp
-<<<<<<< HEAD
 from gtc.oir_to_dace import OirSDFGBuilder
-from gtc.passes.gtir_dtype_resolver import resolve_dtype
-from gtc.passes.gtir_prune_unused_parameters import prune_unused_parameters
-from gtc.passes.gtir_upcaster import upcast
-=======
 from gtc.passes.gtir_pipeline import GtirPipeline
->>>>>>> a14109a1
 from gtc.passes.oir_optimizations.caches import (
     IJCacheDetection,
     KCacheDetection,
@@ -73,18 +67,10 @@
         self.options = options
 
     def __call__(self, definition_ir) -> Dict[str, Dict[str, str]]:
-<<<<<<< HEAD
-        gtir = DefIRToGTIR.apply(definition_ir)
-        gtir_without_unused_params = prune_unused_parameters(gtir)
-        dtype_deduced = resolve_dtype(gtir_without_unused_params)
-        upcasted = upcast(dtype_deduced)
-        oir = gtir_to_oir.GTIRToOIR().visit(upcasted)
+        gtir = GtirPipeline(DefIRToGTIR.apply(definition_ir)).full()
+        oir = gtir_to_oir.GTIRToOIR().visit(gtir)
         sdfg = OirSDFGBuilder.build(oir.name, oir)
         oir = dace_to_oir.convert(sdfg)
-=======
-        gtir = GtirPipeline(DefIRToGTIR.apply(definition_ir)).full()
-        oir = gtir_to_oir.GTIRToOIR().visit(gtir)
->>>>>>> a14109a1
         oir = self._optimize_oir(oir)
         gtcpp = oir_to_gtcpp.OIRToGTCpp().visit(oir)
         implementation = gtcpp_codegen.GTCppCodegen.apply(gtcpp, gt_backend_t=self.gt_backend_t)
