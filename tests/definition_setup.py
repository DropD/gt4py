--- conflicted
+++ resolved
@@ -198,9 +198,7 @@
         return set(itertools.chain.from_iterable([stmt.field_names for stmt in self.children]))
 
     def build(self) -> ComputationBlock:
-<<<<<<< HEAD
         self.loc.scope = self.parent.child_scope if self.parent else self.scope
-=======
         if self.parent:
             self.loc.scope = self.parent.child_scope
         temp_fields = self.fields.difference(self.parent.fields) if self.parent else set()
@@ -210,7 +208,6 @@
             )
             for n in temp_fields
         ]
->>>>>>> 0b5971b3
         return ComputationBlock(
             interval=AxisInterval(
                 start=AxisBound(level=LevelMarker.START, offset=self.start),
