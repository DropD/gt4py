# -*- coding: utf-8 -*-
#
# GTC Toolchain - GT4Py Project - GridTools Framework
#
# Copyright (c) 2014-2021, ETH Zurich
# All rights reserved.
#
# This file is part of the GT4Py project and the GridTools framework.
# GT4Py is free software: you can redistribute it and/or modify it under
# the terms of the GNU General Public License as published by the
# Free Software Foundation, either version 3 of the License, or any later
# version. See the LICENSE.txt file at the top-level directory of this
# distribution for a copy of the license or check <https://www.gnu.org/licenses/>.
#
# SPDX-License-Identifier: GPL-3.0-or-later
import functools
import itertools
from types import SimpleNamespace

import hypothesis as hyp
import hypothesis.strategies as hyp_st
import pytest
from pydantic.error_wrappers import ValidationError

from gtc.common import DataType, LevelMarker
from gtc.oir import AxisBound, Interval, IntervalMapping

from .oir_utils import AssignStmtFactory, FieldAccessFactory, MaskStmtFactory


@functools.lru_cache(maxsize=None)
def get_instance(value: int) -> SimpleNamespace:
    return SimpleNamespace(value=value)


@hyp_st.composite
def intervals_strategy(draw):
    length = draw(hyp_st.integers(0, 5))
    intervals = []
    for _ in range(length):
        level1 = draw(hyp_st.sampled_from([LevelMarker.START, LevelMarker.END]))
        offset1 = draw(hyp_st.integers(-5, 5))
        bound1 = AxisBound(level=level1, offset=offset1)

        level2 = draw(hyp_st.sampled_from([LevelMarker.START, LevelMarker.END]))
        offset2 = draw(
            hyp_st.integers(-5, 5).filter(lambda x: x != offset1 if level1 == level2 else True)
        )
        bound2 = AxisBound(level=level2, offset=offset2)

        intervals.append(Interval(start=min(bound1, bound2), end=max(bound1, bound2)))
    return intervals


def test_no_horizontal_offset_allowed():
    with pytest.raises(ValidationError, match=r"must not have .*horizontal offset"):
        AssignStmtFactory(left__offset__i=1)


def test_mask_must_be_bool():
    with pytest.raises(ValidationError, match=r".*must be.* bool.*"):
<<<<<<< HEAD
        HorizontalExecutionFactory(mask=FieldAccessFactory(dtype=DataType.INT32))


EQUAL_AXISBOUNDS = [
    (AxisBound.start(), AxisBound.start()),
    (AxisBound.end(), AxisBound.end()),
    (AxisBound.from_end(-1), AxisBound.from_end(-1)),
]
LESS_AXISBOUNDS = [
    (AxisBound.start(), AxisBound.end()),
    (AxisBound.start(), AxisBound.from_start(1)),
    (AxisBound.from_end(-1), AxisBound.end()),
    (AxisBound.from_start(1), AxisBound.from_end(-1)),
]
GREATER_AXISBOUNDS = [
    (AxisBound.end(), AxisBound.start()),
    (AxisBound.from_start(1), AxisBound.start()),
    (AxisBound.end(), AxisBound.from_end(-1)),
    (AxisBound.from_end(-1), AxisBound.from_start(1)),
]


class TestAxisBoundsComparison:
    @pytest.mark.parametrize(["lhs", "rhs"], EQUAL_AXISBOUNDS)
    def test_eq_true(self, lhs, rhs):
        res1 = lhs == rhs
        assert isinstance(res1, bool)
        assert res1

        res2 = rhs == lhs
        assert isinstance(res2, bool)
        assert res2

    @pytest.mark.parametrize(
        ["lhs", "rhs"],
        LESS_AXISBOUNDS + GREATER_AXISBOUNDS,
    )
    def test_eq_false(self, lhs, rhs):
        res1 = lhs == rhs
        assert isinstance(res1, bool)
        assert not res1

        res2 = rhs == lhs
        assert isinstance(res2, bool)
        assert not res2

    @pytest.mark.parametrize(["lhs", "rhs"], LESS_AXISBOUNDS)
    def test_lt_true(self, lhs, rhs):
        res = lhs < rhs
        assert isinstance(res, bool)
        assert res

    @pytest.mark.parametrize(
        ["lhs", "rhs"],
        GREATER_AXISBOUNDS + EQUAL_AXISBOUNDS,
    )
    def test_lt_false(self, lhs, rhs):
        res = lhs < rhs
        assert isinstance(res, bool)
        assert not res

    @pytest.mark.parametrize(["lhs", "rhs"], GREATER_AXISBOUNDS)
    def test_gt_true(self, lhs, rhs):
        res = lhs > rhs
        assert isinstance(res, bool)
        assert res

    @pytest.mark.parametrize(["lhs", "rhs"], LESS_AXISBOUNDS + EQUAL_AXISBOUNDS)
    def test_gt_false(self, lhs, rhs):
        res = lhs > rhs
        assert isinstance(res, bool)
        assert not res

    @pytest.mark.parametrize(["lhs", "rhs"], LESS_AXISBOUNDS + EQUAL_AXISBOUNDS)
    def test_le_true(self, lhs, rhs):
        res = lhs <= rhs
        assert isinstance(res, bool)
        assert res

    @pytest.mark.parametrize(["lhs", "rhs"], GREATER_AXISBOUNDS)
    def test_le_false(self, lhs, rhs):
        res = lhs <= rhs
        assert isinstance(res, bool)
        assert not res

    @pytest.mark.parametrize(["lhs", "rhs"], GREATER_AXISBOUNDS + EQUAL_AXISBOUNDS)
    def test_ge_true(self, lhs, rhs):
        res = lhs >= rhs
        assert isinstance(res, bool)
        assert res

    @pytest.mark.parametrize(["lhs", "rhs"], LESS_AXISBOUNDS)
    def test_ge_false(self, lhs, rhs):
        res = lhs >= rhs
        assert isinstance(res, bool)
        assert not res


COVER_INTERVALS = [
    (
        Interval(start=AxisBound.start(), end=AxisBound.end()),
        Interval(start=AxisBound.start(), end=AxisBound.end()),
    ),
    (
        Interval(start=AxisBound.start(), end=AxisBound.end()),
        Interval(start=AxisBound.start(), end=AxisBound.from_end(-1)),
    ),
    (
        Interval(start=AxisBound.start(), end=AxisBound.end()),
        Interval(start=AxisBound.from_start(1), end=AxisBound.end()),
    ),
    (
        Interval(start=AxisBound.start(), end=AxisBound.end()),
        Interval(start=AxisBound.from_start(1), end=AxisBound.from_end(-1)),
    ),
    (
        Interval(start=AxisBound.from_start(1), end=AxisBound.from_start(4)),
        Interval(start=AxisBound.from_start(1), end=AxisBound.from_start(4)),
    ),
    (
        Interval(start=AxisBound.from_start(1), end=AxisBound.from_start(4)),
        Interval(start=AxisBound.from_start(2), end=AxisBound.from_start(4)),
    ),
    (
        Interval(start=AxisBound.from_start(1), end=AxisBound.from_start(4)),
        Interval(start=AxisBound.from_start(1), end=AxisBound.from_start(3)),
    ),
    (
        Interval(start=AxisBound.from_start(1), end=AxisBound.from_start(4)),
        Interval(start=AxisBound.from_start(2), end=AxisBound.from_start(3)),
    ),
]
SUBSET_INTERVALS = [
    (
        Interval(start=AxisBound.start(), end=AxisBound.from_end(-1)),
        Interval(start=AxisBound.start(), end=AxisBound.end()),
    ),
    (
        Interval(start=AxisBound.from_start(1), end=AxisBound.end()),
        Interval(start=AxisBound.start(), end=AxisBound.end()),
    ),
    (
        Interval(start=AxisBound.from_start(1), end=AxisBound.from_end(-1)),
        Interval(start=AxisBound.start(), end=AxisBound.end()),
    ),
    (
        Interval(start=AxisBound.from_start(2), end=AxisBound.from_start(4)),
        Interval(start=AxisBound.from_start(1), end=AxisBound.from_start(4)),
    ),
    (
        Interval(start=AxisBound.from_start(1), end=AxisBound.from_start(3)),
        Interval(start=AxisBound.from_start(1), end=AxisBound.from_start(4)),
    ),
    (
        Interval(start=AxisBound.from_start(2), end=AxisBound.from_start(3)),
        Interval(start=AxisBound.from_start(1), end=AxisBound.from_start(4)),
    ),
]
DISJOINT_INTERVALS = [
    (
        Interval(start=AxisBound.start(), end=AxisBound.from_end(-1)),
        Interval(start=AxisBound.from_end(-1), end=AxisBound.end()),
    ),
    (
        Interval(start=AxisBound.start(), end=AxisBound.from_start(1)),
        Interval(start=AxisBound.from_start(1), end=AxisBound.end()),
    ),
    (
        Interval(start=AxisBound.start(), end=AxisBound.from_start(3)),
        Interval(start=AxisBound.from_end(-1), end=AxisBound.end()),
    ),
    (
        Interval(start=AxisBound.start(), end=AxisBound.from_start(3)),
        Interval(start=AxisBound.from_end(1), end=AxisBound.from_end(2)),
    ),
]
OVERLAP_INTERVALS = [
    (
        Interval(start=AxisBound.start(), end=AxisBound.from_end(-1)),
        Interval(start=AxisBound.from_end(-2), end=AxisBound.end()),
    ),
    (
        Interval(start=AxisBound.start(), end=AxisBound.from_start(1)),
        Interval(start=AxisBound.start(), end=AxisBound.from_start(2)),
    ),
]


class TestIntervalOperations:
    @pytest.mark.parametrize(["lhs", "rhs"], COVER_INTERVALS)
    def test_covers_true(self, lhs, rhs):
        res = lhs.covers(rhs)
        assert isinstance(res, bool)
        assert res

    @pytest.mark.parametrize(
        ["lhs", "rhs"], SUBSET_INTERVALS + OVERLAP_INTERVALS + DISJOINT_INTERVALS
    )
    def test_covers_false(self, lhs, rhs):
        res = lhs.covers(rhs)
        assert isinstance(res, bool)
        assert not res

    @pytest.mark.parametrize(["lhs", "rhs"], COVER_INTERVALS + SUBSET_INTERVALS + OVERLAP_INTERVALS)
    def test_intersects_true(self, lhs, rhs):
        res1 = lhs.intersects(rhs)
        assert isinstance(res1, bool)
        assert res1

        res2 = lhs.intersects(rhs)
        assert isinstance(res2, bool)
        assert res2

    @pytest.mark.parametrize(["lhs", "rhs"], DISJOINT_INTERVALS)
    def test_intersects_false(self, lhs, rhs):
        res1 = lhs.intersects(rhs)
        assert isinstance(res1, bool)
        assert not res1

        res2 = rhs.intersects(lhs)
        assert isinstance(res2, bool)
        assert not res2


class TestIntervalMapping:
    @staticmethod
    def assert_consistency(imap: IntervalMapping):
        assert len(imap.interval_starts) == len(imap.interval_ends)
        assert len(imap.interval_starts) == len(imap.values)
        for i in range(len(imap.interval_starts) - 1):
            assert imap.interval_starts[i] < imap.interval_starts[i + 1]
            assert imap.interval_ends[i] < imap.interval_ends[i + 1]
            assert imap.interval_ends[i] <= imap.interval_starts[i + 1]
            if imap.interval_ends[i] == imap.interval_starts[i + 1]:
                assert imap.values[i] is not imap.values[i + 1]

        for start, end in zip(imap.interval_starts, imap.interval_ends):
            assert start < end

    @pytest.mark.parametrize(
        ["intervals", "starts", "ends"],
        [
            ([], [], []),
            (
                [Interval(start=AxisBound.start(), end=AxisBound.end())],
                [AxisBound.start()],
                [AxisBound.end()],
            ),
            (
                [
                    Interval(start=AxisBound.start(), end=AxisBound.end()),
                    Interval(start=AxisBound.from_start(1), end=AxisBound.end()),
                ],
                [AxisBound.start()],
                [AxisBound.end()],
            ),
            (
                [
                    Interval(start=AxisBound.start(), end=AxisBound.end()),
                    Interval(start=AxisBound.from_end(-1), end=AxisBound.end()),
                ],
                [AxisBound.start()],
                [AxisBound.end()],
            ),
            (
                [
                    Interval(start=AxisBound.start(), end=AxisBound.from_end(-1)),
                    Interval(start=AxisBound.from_end(-1), end=AxisBound.end()),
                ],
                [AxisBound.start()],
                [AxisBound.end()],
            ),
            (
                [
                    Interval(start=AxisBound.start(), end=AxisBound.from_start(1)),
                    Interval(start=AxisBound.from_start(1), end=AxisBound.end()),
                ],
                [AxisBound.start()],
                [AxisBound.end()],
            ),
            (
                [
                    Interval(start=AxisBound.start(), end=AxisBound.from_start(1)),
                    Interval(start=AxisBound.from_start(2), end=AxisBound.end()),
                ],
                [AxisBound.start(), AxisBound.from_start(2)],
                [AxisBound.from_start(1), AxisBound.end()],
            ),
            (
                [
                    Interval(start=AxisBound.start(), end=AxisBound.from_start(2)),
                    Interval(start=AxisBound.from_start(1), end=AxisBound.end()),
                ],
                [AxisBound.start()],
                [AxisBound.end()],
            ),
            (
                [
                    Interval(start=AxisBound.start(), end=AxisBound.from_start(1)),
                    Interval(start=AxisBound.from_end(-1), end=AxisBound.end()),
                    Interval(start=AxisBound.from_start(1), end=AxisBound.from_end(-1)),
                ],
                [AxisBound.start()],
                [AxisBound.end()],
            ),
            (
                [
                    Interval(start=AxisBound.start(), end=AxisBound.from_start(1)),
                    Interval(start=AxisBound.from_end(-1), end=AxisBound.end()),
                    Interval(start=AxisBound.from_start(2), end=AxisBound.from_end(-2)),
                ],
                [AxisBound.start(), AxisBound.from_start(2), AxisBound.from_end(-1)],
                [AxisBound.from_start(1), AxisBound.from_end(-2), AxisBound.end()],
            ),
            (
                [
                    Interval(start=AxisBound.start(), end=AxisBound.from_start(1)),
                    Interval(start=AxisBound.from_end(-1), end=AxisBound.end()),
                    Interval(start=AxisBound.from_start(1), end=AxisBound.from_end(-2)),
                ],
                [AxisBound.start(), AxisBound.from_end(-1)],
                [AxisBound.from_end(-2), AxisBound.end()],
            ),
            (
                [
                    Interval(start=AxisBound.start(), end=AxisBound.from_start(1)),
                    Interval(start=AxisBound.from_end(-1), end=AxisBound.end()),
                    Interval(start=AxisBound.from_start(2), end=AxisBound.from_end(-1)),
                ],
                [AxisBound.start(), AxisBound.from_start(2)],
                [AxisBound.from_start(1), AxisBound.end()],
            ),
        ],
    )
    def test_setitem_same_value(self, intervals, starts, ends):
        # if all values are the same (same instance), the behavior is the same as for a IntervalSet.
        imap = IntervalMapping()
        for interval in intervals:
            imap[interval] = 0
            self.assert_consistency(imap)

        assert len(starts) == len(imap.interval_starts)
        for expected, observed in zip(starts, imap.interval_starts):
            assert observed == expected

        assert len(ends) == len(imap.interval_ends)
        for expected, observed in zip(ends, imap.interval_ends):
            assert observed == expected

    @hyp.given(intervals_strategy())
    def test_setitem_same_value_hypothesis(self, intervals):
        imap = IntervalMapping()
        for interval in intervals:
            imap[interval] = 0
            self.assert_consistency(imap)

        for permutation in itertools.permutations(intervals):
            other_imap = IntervalMapping()
            for interval in permutation:
                other_imap[interval] = 0
                self.assert_consistency(other_imap)
            assert imap.interval_starts == other_imap.interval_starts
            assert imap.interval_ends == other_imap.interval_ends

    @pytest.mark.parametrize(
        ["intervals", "starts", "ends", "values"],
        [
            ([], [], [], []),
            (
                [Interval(start=AxisBound.start(), end=AxisBound.end())],
                [AxisBound.start()],
                [AxisBound.end()],
                [0],
            ),
            (
                [
                    Interval(start=AxisBound.start(), end=AxisBound.end()),
                    Interval(start=AxisBound.from_start(1), end=AxisBound.end()),
                ],
                [AxisBound.start(), AxisBound.from_start(1)],
                [AxisBound.from_start(1), AxisBound.end()],
                [0, 1],
            ),
            (
                [
                    Interval(start=AxisBound.start(), end=AxisBound.end()),
                    Interval(start=AxisBound.from_end(-1), end=AxisBound.end()),
                ],
                [AxisBound.start(), AxisBound.from_end(-1)],
                [AxisBound.from_end(-1), AxisBound.end()],
                [0, 1],
            ),
            (
                [
                    Interval(start=AxisBound.start(), end=AxisBound.from_end(-1)),
                    Interval(start=AxisBound.from_end(-1), end=AxisBound.end()),
                ],
                [AxisBound.start(), AxisBound.from_end(-1)],
                [AxisBound.from_end(-1), AxisBound.end()],
                [0, 1],
            ),
            (
                [
                    Interval(start=AxisBound.start(), end=AxisBound.from_start(1)),
                    Interval(start=AxisBound.from_start(1), end=AxisBound.end()),
                ],
                [AxisBound.start(), AxisBound.from_start(1)],
                [AxisBound.from_start(1), AxisBound.end()],
                [0, 1],
            ),
            (
                [
                    Interval(start=AxisBound.start(), end=AxisBound.from_start(1)),
                    Interval(start=AxisBound.from_start(2), end=AxisBound.end()),
                ],
                [AxisBound.start(), AxisBound.from_start(2)],
                [AxisBound.from_start(1), AxisBound.end()],
                [0, 1],
            ),
            (
                [
                    Interval(start=AxisBound.start(), end=AxisBound.from_start(2)),
                    Interval(start=AxisBound.from_start(1), end=AxisBound.end()),
                ],
                [AxisBound.start(), AxisBound.from_start(1)],
                [AxisBound.from_start(1), AxisBound.end()],
                [0, 1],
            ),
            (
                [
                    Interval(start=AxisBound.start(), end=AxisBound.from_start(1)),
                    Interval(start=AxisBound.from_end(-1), end=AxisBound.end()),
                    Interval(start=AxisBound.from_start(1), end=AxisBound.from_end(-1)),
                ],
                [AxisBound.start(), AxisBound.from_start(1), AxisBound.from_end(-1)],
                [AxisBound.from_start(1), AxisBound.from_end(-1), AxisBound.end()],
                [0, 2, 1],
            ),
            (
                [
                    Interval(start=AxisBound.start(), end=AxisBound.from_start(1)),
                    Interval(start=AxisBound.from_end(-1), end=AxisBound.end()),
                    Interval(start=AxisBound.from_start(2), end=AxisBound.from_end(-2)),
                ],
                [AxisBound.start(), AxisBound.from_start(2), AxisBound.from_end(-1)],
                [AxisBound.from_start(1), AxisBound.from_end(-2), AxisBound.end()],
                [0, 2, 1],
            ),
            (
                [
                    Interval(start=AxisBound.start(), end=AxisBound.from_start(1)),
                    Interval(start=AxisBound.from_end(-1), end=AxisBound.end()),
                    Interval(start=AxisBound.from_start(1), end=AxisBound.from_end(-2)),
                ],
                [AxisBound.start(), AxisBound.from_start(1), AxisBound.from_end(-1)],
                [AxisBound.from_start(1), AxisBound.from_end(-2), AxisBound.end()],
                [0, 2, 1],
            ),
            (
                [
                    Interval(start=AxisBound.start(), end=AxisBound.from_start(1)),
                    Interval(start=AxisBound.from_end(-1), end=AxisBound.end()),
                    Interval(start=AxisBound.from_start(2), end=AxisBound.from_end(-1)),
                ],
                [AxisBound.start(), AxisBound.from_start(2), AxisBound.from_end(-1)],
                [AxisBound.from_start(1), AxisBound.from_end(-1), AxisBound.end()],
                [0, 2, 1],
            ),
            (
                [
                    Interval(start=AxisBound.start(), end=AxisBound.from_start(3)),
                    Interval(start=AxisBound.from_start(1), end=AxisBound.from_start(2)),
                ],
                [AxisBound.start(), AxisBound.from_start(1), AxisBound.from_start(2)],
                [AxisBound.from_start(1), AxisBound.from_start(2), AxisBound.from_start(3)],
                [0, 1, 0],
            ),
            (
                [
                    Interval(start=AxisBound.from_start(1), end=AxisBound.from_start(2)),
                    Interval(start=AxisBound.start(), end=AxisBound.from_start(3)),
                ],
                [AxisBound.start()],
                [AxisBound.from_start(3)],
                [1],
            ),
            (
                [
                    Interval(start=AxisBound.start(), end=AxisBound.from_start(2)),
                    Interval(start=AxisBound.start(), end=AxisBound.from_start(1)),
                ],
                [AxisBound.start(), AxisBound.from_start(1)],
                [AxisBound.from_start(1), AxisBound.from_start(2)],
                [1, 0],
            ),
        ],
    )
    def test_setitem_different_value(self, intervals, starts, ends, values):
        imap = IntervalMapping()
        ctr = 0
        for interval in intervals:
            imap[interval] = get_instance(ctr)
            self.assert_consistency(imap)
            ctr = ctr + 1

        assert len(imap.interval_starts) == len(starts)
        assert len(imap.interval_ends) == len(ends)
        assert len(imap.values) == len(values)
        for i, (start, end, value) in enumerate(
            zip(imap.interval_starts, imap.interval_ends, imap.values)
        ):
            assert start == starts[i]
            assert end == ends[i]
            assert value is get_instance(values[i])

    @hyp.given(intervals_strategy())
    def test_setitem_different_value_hypothesis(self, intervals):
        ctr = 0
        imap = IntervalMapping()
        for interval in intervals:
            imap[interval] = get_instance(ctr)
            self.assert_consistency(imap)
            ctr += 1
        for permutation in itertools.permutations(intervals):
            other_imap = IntervalMapping()
            for interval in permutation:
                other_imap[interval] = get_instance(ctr)
                self.assert_consistency(other_imap)
                ctr += 1

            for start, end, value in zip(
                other_imap.interval_starts, other_imap.interval_ends, other_imap.values
            ):
                if start == permutation[-1].start:
                    assert end == permutation[-1].end
                    assert value is get_instance(ctr - 1)
                    break

    @pytest.mark.parametrize(
        ["interval", "values"],
        [
            (Interval(start=AxisBound.from_start(-1), end=AxisBound.from_end(1)), [0, 1]),
            (Interval(start=AxisBound.from_start(-1), end=AxisBound.from_start(3)), [0]),
            (Interval(start=AxisBound.from_start(1), end=AxisBound.from_end(-1)), [0, 1]),
            (Interval(start=AxisBound.from_start(2), end=AxisBound.from_end(-2)), []),
        ],
    )
    def test_getitem_different_value(self, interval, values):
        imap = IntervalMapping()
        imap[Interval(start=AxisBound.start(), end=AxisBound.from_start(2))] = get_instance(0)
        imap[Interval(start=AxisBound.from_end(-2), end=AxisBound.end())] = get_instance(1)
        res = imap[interval]
        assert isinstance(res, list)
        assert len(res) == len(values)
        for observed, expected in zip(res, values):
            assert observed is get_instance(expected)
=======
        MaskStmtFactory(mask=FieldAccessFactory(dtype=DataType.INT32))
>>>>>>> 44ef9b3c
<|MERGE_RESOLUTION|>--- conflicted
+++ resolved
@@ -59,8 +59,7 @@
 
 def test_mask_must_be_bool():
     with pytest.raises(ValidationError, match=r".*must be.* bool.*"):
-<<<<<<< HEAD
-        HorizontalExecutionFactory(mask=FieldAccessFactory(dtype=DataType.INT32))
+        MaskStmtFactory(mask=FieldAccessFactory(dtype=DataType.INT32))
 
 
 EQUAL_AXISBOUNDS = [
@@ -615,7 +614,4 @@
         assert isinstance(res, list)
         assert len(res) == len(values)
         for observed, expected in zip(res, values):
-            assert observed is get_instance(expected)
-=======
-        MaskStmtFactory(mask=FieldAccessFactory(dtype=DataType.INT32))
->>>>>>> 44ef9b3c
+            assert observed is get_instance(expected)